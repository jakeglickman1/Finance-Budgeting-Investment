--- conflicted
+++ resolved
@@ -29,7 +29,6 @@
   const budgetForm = document.getElementById('budget-form');
   const budgetResultsEl = document.getElementById('budget-results');
   const budgetResetBtn = document.getElementById('budget-reset-btn');
-<<<<<<< HEAD
 
   // Investment form elements
   const investmentForm = document.getElementById('investment-form');
@@ -37,7 +36,6 @@
   const investmentResetBtn = document.getElementById('investment-reset-btn');
   const apiStatusEl = document.getElementById('api-status');
 
-=======
   const monthlyIncomeInput = document.getElementById('monthly-income'); // Hidden budget planner income field to auto-fill with net calculation
   const monthlyIncomeDisplay = document.getElementById('monthly-income-display'); // Visible monthly income readout
 
@@ -62,7 +60,6 @@
   });
 
   const summaryRemainingEl = document.getElementById('summary-remaining');
->>>>>>> ee2c7d4d
   const tabBtns = document.querySelectorAll('.tab-btn');
   const tabContents = document.querySelectorAll('.tab-content');
 
@@ -1248,11 +1245,10 @@
   budgetForm.addEventListener('submit', onBudgetSubmit);
   budgetResetBtn.addEventListener('click', onBudgetReset);
 
-<<<<<<< HEAD
   // Investment form event listeners
   investmentForm.addEventListener('submit', onInvestmentSubmit);
   investmentResetBtn.addEventListener('click', onInvestmentReset);
-=======
+
   expenseFieldConfig.forEach(config => {
     if (config.amountEl) {
       config.amountEl.addEventListener('input', updateAllExpenseVisuals);
@@ -1260,7 +1256,6 @@
   });
 
   updateAllExpenseVisuals();
->>>>>>> ee2c7d4d
 
   // Tab navigation event listeners
   tabBtns.forEach(btn => {
