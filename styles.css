--- conflicted
+++ resolved
@@ -861,7 +861,6 @@
   .nav-tab {
     text-align: center;
   }
-<<<<<<< HEAD
 }
 
 /* ============================================================================
@@ -1138,8 +1137,4 @@
     align-items: flex-start;
     gap: 0.5rem;
   }
-}
-
-=======
-}
->>>>>>> ee2c7d4d
+}